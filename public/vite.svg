<svg xmlns="http://www.w3.org/2000/svg" viewBox="0 0 200 200" role="img" aria-labelledby="title desc">
  <title id="title">Ruta Segura — escudo con pin protagonista y paloma pequeña</title>
  <desc id="desc">Escudo estilizado verde/aqua con un pin de ubicación grande en el centro y un badge con paloma más pequeña en la esquina inferior derecha.</desc>
  <defs>
    <style>
      :root {
<<<<<<< HEAD
        --accent: #18635bff;   /* verde petróleo */
        --accent-2: #13ab99ff; /* aqua */
=======
        --accent: #1c5a54ff;   /* verde petróleo */
        --accent-2: #07897aff; /* aqua */
>>>>>>> a83b69a4
        --bg: #fff;
      }
      .shield { fill: none; stroke: var(--accent); stroke-width: 16; stroke-linejoin: round; }
      .pin { fill: var(--accent-2); stroke: var(--accent); stroke-width: 12; }
      .pin-hole { fill: var(--bg); }
      .badge { fill: var(--accent-2); stroke: var(--accent); stroke-width: 4; }
      .check { fill: none; stroke: white; stroke-width: 8; stroke-linecap: round; stroke-linejoin: round; }
    </style>
    <filter id="s" x="-20%" y="-20%" width="140%" height="140%">
      <feDropShadow dx="0" dy="4" stdDeviation="6" flood-opacity=".15"/>
    </filter>
  </defs>

  <!-- Escudo -->
    <g transform="translate(0,-10)">
  <path class="shield" filter="url(#s)"
    d="M100 20 165 45v60c0 50-65 95-65 95s-65-45-65-95V45l65-25Z"/>
      </g>

  <!-- Pin de ubicación aún más grande -->
  <g transform="translate(100,85)">
    <path class="pin" d="M0 -50a36 36 0 0 0-36 36c0 30 36 75 36 75s36-45 36-75a36 36 0 0 0-36-36z"/>
    <circle transform="translate(0,-15)" class="pin-hole" r="15 "/>
  </g>

  <!-- Badge circular con paloma más reducida -->
  <g transform="translate(138,128)">
    <circle r="22" class="badge"/>
    <path class="check" d="M-14 0 l8 12 18-18"/>
  </g>
</svg><|MERGE_RESOLUTION|>--- conflicted
+++ resolved
@@ -4,13 +4,8 @@
   <defs>
     <style>
       :root {
-<<<<<<< HEAD
-        --accent: #18635bff;   /* verde petróleo */
-        --accent-2: #13ab99ff; /* aqua */
-=======
         --accent: #1c5a54ff;   /* verde petróleo */
         --accent-2: #07897aff; /* aqua */
->>>>>>> a83b69a4
         --bg: #fff;
       }
       .shield { fill: none; stroke: var(--accent); stroke-width: 16; stroke-linejoin: round; }
