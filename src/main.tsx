--- conflicted
+++ resolved
@@ -7,10 +7,8 @@
 import AcopioEscaneo from "./AcopioEscaneo";
 import RegistroLista from "./RegistroLista";
 import KitsRegistro from "./KitsRegistro";
-<<<<<<< HEAD
 import RecepcionKit from "./RecepcionKit";
-=======
->>>>>>> f215dc45
+
 import "./index.css";
 
 const container = document.getElementById("root") as HTMLElement;
@@ -25,10 +23,7 @@
       <Route path="/acopioEscaneo" element={<AcopioEscaneo />} />
       <Route path="/registroLista" element={<RegistroLista />} />
       <Route path="/kitsRegistro" element={<KitsRegistro />} />
-<<<<<<< HEAD
       <Route path="/recepcionKit" element={<RecepcionKit />} />
-=======
->>>>>>> f215dc45
     </Routes>
   </HashRouter>
 );